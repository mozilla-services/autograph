--- conflicted
+++ resolved
@@ -118,12 +118,9 @@
 			break
 		}
 	}
-<<<<<<< HEAD
-=======
 	if debugTransport {
 		t.printPacket(p, false)
 	}
->>>>>>> 45247285
 
 	return p, err
 }
