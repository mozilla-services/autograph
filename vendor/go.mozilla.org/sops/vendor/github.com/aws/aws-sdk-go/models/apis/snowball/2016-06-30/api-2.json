--- conflicted
+++ resolved
@@ -119,18 +119,6 @@
         {"shape":"InvalidResourceException"}
       ]
     },
-    "DescribeCluster":{
-      "name":"DescribeCluster",
-      "http":{
-        "method":"POST",
-        "requestUri":"/"
-      },
-      "input":{"shape":"DescribeClusterRequest"},
-      "output":{"shape":"DescribeClusterResult"},
-      "errors":[
-        {"shape":"InvalidResourceException"}
-      ]
-    },
     "DescribeJob":{
       "name":"DescribeJob",
       "http":{
@@ -187,12 +175,8 @@
       "input":{"shape":"ListClusterJobsRequest"},
       "output":{"shape":"ListClusterJobsResult"},
       "errors":[
-<<<<<<< HEAD
-        {"shape":"InvalidResourceException"}
-=======
         {"shape":"InvalidResourceException"},
         {"shape":"InvalidNextTokenException"}
->>>>>>> 45247285
       ]
     },
     "ListClusters":{
@@ -202,14 +186,10 @@
         "requestUri":"/"
       },
       "input":{"shape":"ListClustersRequest"},
-<<<<<<< HEAD
-      "output":{"shape":"ListClustersResult"}
-=======
       "output":{"shape":"ListClustersResult"},
       "errors":[
         {"shape":"InvalidNextTokenException"}
       ]
->>>>>>> 45247285
     },
     "ListJobs":{
       "name":"ListJobs",
@@ -221,21 +201,6 @@
       "output":{"shape":"ListJobsResult"},
       "errors":[
         {"shape":"InvalidNextTokenException"}
-      ]
-    },
-    "UpdateCluster":{
-      "name":"UpdateCluster",
-      "http":{
-        "method":"POST",
-        "requestUri":"/"
-      },
-      "input":{"shape":"UpdateClusterRequest"},
-      "output":{"shape":"UpdateClusterResult"},
-      "errors":[
-        {"shape":"InvalidResourceException"},
-        {"shape":"InvalidJobStateException"},
-        {"shape":"KMSRequestFailedException"},
-        {"shape":"InvalidInputCombinationException"}
       ]
     },
     "UpdateCluster":{
@@ -365,12 +330,8 @@
         "Resources":{"shape":"JobResource"},
         "AddressId":{"shape":"AddressId"},
         "ShippingOption":{"shape":"ShippingOption"},
-<<<<<<< HEAD
-        "Notification":{"shape":"Notification"}
-=======
         "Notification":{"shape":"Notification"},
         "ForwardingAddressId":{"shape":"AddressId"}
->>>>>>> 45247285
       }
     },
     "ClusterState":{
@@ -413,34 +374,8 @@
         "KmsKeyARN":{"shape":"KmsKeyARN"},
         "RoleARN":{"shape":"RoleARN"},
         "SnowballType":{"shape":"SnowballType"},
-<<<<<<< HEAD
-=======
         "ShippingOption":{"shape":"ShippingOption"},
         "Notification":{"shape":"Notification"},
-        "ForwardingAddressId":{"shape":"AddressId"}
-      }
-    },
-    "CreateClusterResult":{
-      "type":"structure",
-      "members":{
-        "ClusterId":{"shape":"ClusterId"}
-      }
-    },
-    "CreateJobRequest":{
-      "type":"structure",
-      "members":{
-        "JobType":{"shape":"JobType"},
-        "Resources":{"shape":"JobResource"},
-        "Description":{"shape":"String"},
-        "AddressId":{"shape":"AddressId"},
-        "KmsKeyARN":{"shape":"KmsKeyARN"},
-        "RoleARN":{"shape":"RoleARN"},
-        "SnowballCapacityPreference":{"shape":"SnowballCapacity"},
->>>>>>> 45247285
-        "ShippingOption":{"shape":"ShippingOption"},
-        "Notification":{"shape":"Notification"},
-        "ClusterId":{"shape":"ClusterId"},
-        "SnowballType":{"shape":"SnowballType"},
         "ForwardingAddressId":{"shape":"AddressId"}
       }
     },
@@ -463,7 +398,8 @@
         "ShippingOption":{"shape":"ShippingOption"},
         "Notification":{"shape":"Notification"},
         "ClusterId":{"shape":"ClusterId"},
-        "SnowballType":{"shape":"SnowballType"}
+        "SnowballType":{"shape":"SnowballType"},
+        "ForwardingAddressId":{"shape":"AddressId"}
       }
     },
     "CreateJobResult":{
@@ -667,12 +603,8 @@
         "Notification":{"shape":"Notification"},
         "DataTransferProgress":{"shape":"DataTransfer"},
         "JobLogInfo":{"shape":"JobLogs"},
-<<<<<<< HEAD
-        "ClusterId":{"shape":"String"}
-=======
         "ClusterId":{"shape":"String"},
         "ForwardingAddressId":{"shape":"AddressId"}
->>>>>>> 45247285
       }
     },
     "JobMetadataList":{
@@ -775,47 +707,6 @@
         "NextToken":{"shape":"String"}
       }
     },
-    "LambdaResource":{
-      "type":"structure",
-      "members":{
-        "LambdaArn":{"shape":"ResourceARN"},
-        "EventTriggers":{"shape":"EventTriggerDefinitionList"}
-      }
-    },
-    "LambdaResourceList":{
-      "type":"list",
-      "member":{"shape":"LambdaResource"}
-    },
-    "ListClusterJobsRequest":{
-      "type":"structure",
-      "required":["ClusterId"],
-      "members":{
-        "ClusterId":{"shape":"ClusterId"},
-        "MaxResults":{"shape":"ListLimit"},
-        "NextToken":{"shape":"String"}
-      }
-    },
-    "ListClusterJobsResult":{
-      "type":"structure",
-      "members":{
-        "JobListEntries":{"shape":"JobListEntryList"},
-        "NextToken":{"shape":"String"}
-      }
-    },
-    "ListClustersRequest":{
-      "type":"structure",
-      "members":{
-        "MaxResults":{"shape":"ListLimit"},
-        "NextToken":{"shape":"String"}
-      }
-    },
-    "ListClustersResult":{
-      "type":"structure",
-      "members":{
-        "ClusterListEntries":{"shape":"ClusterListEntryList"},
-        "NextToken":{"shape":"String"}
-      }
-    },
     "ListJobsRequest":{
       "type":"structure",
       "members":{
@@ -931,12 +822,8 @@
         "Resources":{"shape":"JobResource"},
         "AddressId":{"shape":"AddressId"},
         "ShippingOption":{"shape":"ShippingOption"},
-<<<<<<< HEAD
-        "Notification":{"shape":"Notification"}
-=======
         "Notification":{"shape":"Notification"},
         "ForwardingAddressId":{"shape":"AddressId"}
->>>>>>> 45247285
       }
     },
     "UpdateClusterResult":{
