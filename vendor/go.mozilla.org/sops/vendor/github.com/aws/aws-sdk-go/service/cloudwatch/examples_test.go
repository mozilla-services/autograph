// Code generated by private/model/cli/gen-api/main.go. DO NOT EDIT.

package cloudwatch_test

import (
	"bytes"
	"fmt"
	"time"

	"github.com/aws/aws-sdk-go/aws"
	"github.com/aws/aws-sdk-go/aws/session"
	"github.com/aws/aws-sdk-go/service/cloudwatch"
)

var _ time.Duration
var _ bytes.Buffer

func ExampleCloudWatch_DeleteAlarms() {
	sess := session.Must(session.NewSession())

	svc := cloudwatch.New(sess)

	params := &cloudwatch.DeleteAlarmsInput{
		AlarmNames: []*string{ // Required
			aws.String("AlarmName"), // Required
			// More values...
		},
	}
	resp, err := svc.DeleteAlarms(params)

	if err != nil {
		// Print the error, cast err to awserr.Error to get the Code and
		// Message from an error.
		fmt.Println(err.Error())
		return
	}

	// Pretty-print the response data.
	fmt.Println(resp)
}

func ExampleCloudWatch_DescribeAlarmHistory() {
	sess := session.Must(session.NewSession())

	svc := cloudwatch.New(sess)

	params := &cloudwatch.DescribeAlarmHistoryInput{
		AlarmName:       aws.String("AlarmName"),
		EndDate:         aws.Time(time.Now()),
		HistoryItemType: aws.String("HistoryItemType"),
		MaxRecords:      aws.Int64(1),
		NextToken:       aws.String("NextToken"),
		StartDate:       aws.Time(time.Now()),
	}
	resp, err := svc.DescribeAlarmHistory(params)

	if err != nil {
		// Print the error, cast err to awserr.Error to get the Code and
		// Message from an error.
		fmt.Println(err.Error())
		return
	}

	// Pretty-print the response data.
	fmt.Println(resp)
}

func ExampleCloudWatch_DescribeAlarms() {
	sess := session.Must(session.NewSession())

	svc := cloudwatch.New(sess)

	params := &cloudwatch.DescribeAlarmsInput{
		ActionPrefix:    aws.String("ActionPrefix"),
		AlarmNamePrefix: aws.String("AlarmNamePrefix"),
		AlarmNames: []*string{
			aws.String("AlarmName"), // Required
			// More values...
		},
		MaxRecords: aws.Int64(1),
		NextToken:  aws.String("NextToken"),
		StateValue: aws.String("StateValue"),
	}
	resp, err := svc.DescribeAlarms(params)

	if err != nil {
		// Print the error, cast err to awserr.Error to get the Code and
		// Message from an error.
		fmt.Println(err.Error())
		return
	}

	// Pretty-print the response data.
	fmt.Println(resp)
}

func ExampleCloudWatch_DescribeAlarmsForMetric() {
	sess := session.Must(session.NewSession())

	svc := cloudwatch.New(sess)

	params := &cloudwatch.DescribeAlarmsForMetricInput{
		MetricName: aws.String("MetricName"), // Required
		Namespace:  aws.String("Namespace"),  // Required
		Dimensions: []*cloudwatch.Dimension{
			{ // Required
				Name:  aws.String("DimensionName"),  // Required
				Value: aws.String("DimensionValue"), // Required
			},
			// More values...
		},
		ExtendedStatistic: aws.String("ExtendedStatistic"),
		Period:            aws.Int64(1),
		Statistic:         aws.String("Statistic"),
		Unit:              aws.String("StandardUnit"),
	}
	resp, err := svc.DescribeAlarmsForMetric(params)

	if err != nil {
		// Print the error, cast err to awserr.Error to get the Code and
		// Message from an error.
		fmt.Println(err.Error())
		return
	}

	// Pretty-print the response data.
	fmt.Println(resp)
}

func ExampleCloudWatch_DisableAlarmActions() {
	sess := session.Must(session.NewSession())

	svc := cloudwatch.New(sess)

	params := &cloudwatch.DisableAlarmActionsInput{
		AlarmNames: []*string{ // Required
			aws.String("AlarmName"), // Required
			// More values...
		},
	}
	resp, err := svc.DisableAlarmActions(params)

	if err != nil {
		// Print the error, cast err to awserr.Error to get the Code and
		// Message from an error.
		fmt.Println(err.Error())
		return
	}

	// Pretty-print the response data.
	fmt.Println(resp)
}

func ExampleCloudWatch_EnableAlarmActions() {
	sess := session.Must(session.NewSession())

	svc := cloudwatch.New(sess)

	params := &cloudwatch.EnableAlarmActionsInput{
		AlarmNames: []*string{ // Required
			aws.String("AlarmName"), // Required
			// More values...
		},
	}
	resp, err := svc.EnableAlarmActions(params)

	if err != nil {
		// Print the error, cast err to awserr.Error to get the Code and
		// Message from an error.
		fmt.Println(err.Error())
		return
	}

	// Pretty-print the response data.
	fmt.Println(resp)
}

func ExampleCloudWatch_GetMetricStatistics() {
	sess := session.Must(session.NewSession())

	svc := cloudwatch.New(sess)

	params := &cloudwatch.GetMetricStatisticsInput{
		EndTime:    aws.Time(time.Now()),     // Required
		MetricName: aws.String("MetricName"), // Required
		Namespace:  aws.String("Namespace"),  // Required
		Period:     aws.Int64(1),             // Required
		StartTime:  aws.Time(time.Now()),     // Required
		Dimensions: []*cloudwatch.Dimension{
			{ // Required
				Name:  aws.String("DimensionName"),  // Required
				Value: aws.String("DimensionValue"), // Required
			},
			// More values...
		},
		ExtendedStatistics: []*string{
			aws.String("ExtendedStatistic"), // Required
			// More values...
		},
		Statistics: []*string{
			aws.String("Statistic"), // Required
			// More values...
		},
		Unit: aws.String("StandardUnit"),
	}
	resp, err := svc.GetMetricStatistics(params)

	if err != nil {
		// Print the error, cast err to awserr.Error to get the Code and
		// Message from an error.
		fmt.Println(err.Error())
		return
	}

	// Pretty-print the response data.
	fmt.Println(resp)
}

func ExampleCloudWatch_ListMetrics() {
	sess := session.Must(session.NewSession())

	svc := cloudwatch.New(sess)

	params := &cloudwatch.ListMetricsInput{
		Dimensions: []*cloudwatch.DimensionFilter{
			{ // Required
				Name:  aws.String("DimensionName"), // Required
				Value: aws.String("DimensionValue"),
			},
			// More values...
		},
		MetricName: aws.String("MetricName"),
		Namespace:  aws.String("Namespace"),
		NextToken:  aws.String("NextToken"),
	}
	resp, err := svc.ListMetrics(params)

	if err != nil {
		// Print the error, cast err to awserr.Error to get the Code and
		// Message from an error.
		fmt.Println(err.Error())
		return
	}

	// Pretty-print the response data.
	fmt.Println(resp)
}

func ExampleCloudWatch_PutMetricAlarm() {
	sess := session.Must(session.NewSession())

	svc := cloudwatch.New(sess)

	params := &cloudwatch.PutMetricAlarmInput{
		AlarmName:          aws.String("AlarmName"),          // Required
		ComparisonOperator: aws.String("ComparisonOperator"), // Required
		EvaluationPeriods:  aws.Int64(1),                     // Required
		MetricName:         aws.String("MetricName"),         // Required
		Namespace:          aws.String("Namespace"),          // Required
		Period:             aws.Int64(1),                     // Required
		Threshold:          aws.Float64(1.0),                 // Required
		ActionsEnabled:     aws.Bool(true),
		AlarmActions: []*string{
			aws.String("ResourceName"), // Required
			// More values...
		},
		AlarmDescription: aws.String("AlarmDescription"),
		Dimensions: []*cloudwatch.Dimension{
			{ // Required
				Name:  aws.String("DimensionName"),  // Required
				Value: aws.String("DimensionValue"), // Required
			},
			// More values...
		},
<<<<<<< HEAD
		ExtendedStatistic: aws.String("ExtendedStatistic"),
=======
		EvaluateLowSampleCountPercentile: aws.String("EvaluateLowSampleCountPercentile"),
		ExtendedStatistic:                aws.String("ExtendedStatistic"),
>>>>>>> 45247285
		InsufficientDataActions: []*string{
			aws.String("ResourceName"), // Required
			// More values...
		},
		OKActions: []*string{
			aws.String("ResourceName"), // Required
			// More values...
		},
<<<<<<< HEAD
		Statistic: aws.String("Statistic"),
		Unit:      aws.String("StandardUnit"),
=======
		Statistic:        aws.String("Statistic"),
		TreatMissingData: aws.String("TreatMissingData"),
		Unit:             aws.String("StandardUnit"),
>>>>>>> 45247285
	}
	resp, err := svc.PutMetricAlarm(params)

	if err != nil {
		// Print the error, cast err to awserr.Error to get the Code and
		// Message from an error.
		fmt.Println(err.Error())
		return
	}

	// Pretty-print the response data.
	fmt.Println(resp)
}

func ExampleCloudWatch_PutMetricData() {
	sess := session.Must(session.NewSession())

	svc := cloudwatch.New(sess)

	params := &cloudwatch.PutMetricDataInput{
		MetricData: []*cloudwatch.MetricDatum{ // Required
			{ // Required
				MetricName: aws.String("MetricName"), // Required
				Dimensions: []*cloudwatch.Dimension{
					{ // Required
						Name:  aws.String("DimensionName"),  // Required
						Value: aws.String("DimensionValue"), // Required
					},
					// More values...
				},
				StatisticValues: &cloudwatch.StatisticSet{
					Maximum:     aws.Float64(1.0), // Required
					Minimum:     aws.Float64(1.0), // Required
					SampleCount: aws.Float64(1.0), // Required
					Sum:         aws.Float64(1.0), // Required
				},
				Timestamp: aws.Time(time.Now()),
				Unit:      aws.String("StandardUnit"),
				Value:     aws.Float64(1.0),
			},
			// More values...
		},
		Namespace: aws.String("Namespace"), // Required
	}
	resp, err := svc.PutMetricData(params)

	if err != nil {
		// Print the error, cast err to awserr.Error to get the Code and
		// Message from an error.
		fmt.Println(err.Error())
		return
	}

	// Pretty-print the response data.
	fmt.Println(resp)
}

func ExampleCloudWatch_SetAlarmState() {
	sess := session.Must(session.NewSession())

	svc := cloudwatch.New(sess)

	params := &cloudwatch.SetAlarmStateInput{
		AlarmName:       aws.String("AlarmName"),   // Required
		StateReason:     aws.String("StateReason"), // Required
		StateValue:      aws.String("StateValue"),  // Required
		StateReasonData: aws.String("StateReasonData"),
	}
	resp, err := svc.SetAlarmState(params)

	if err != nil {
		// Print the error, cast err to awserr.Error to get the Code and
		// Message from an error.
		fmt.Println(err.Error())
		return
	}

	// Pretty-print the response data.
	fmt.Println(resp)
}<|MERGE_RESOLUTION|>--- conflicted
+++ resolved
@@ -272,12 +272,8 @@
 			},
 			// More values...
 		},
-<<<<<<< HEAD
-		ExtendedStatistic: aws.String("ExtendedStatistic"),
-=======
 		EvaluateLowSampleCountPercentile: aws.String("EvaluateLowSampleCountPercentile"),
 		ExtendedStatistic:                aws.String("ExtendedStatistic"),
->>>>>>> 45247285
 		InsufficientDataActions: []*string{
 			aws.String("ResourceName"), // Required
 			// More values...
@@ -286,14 +282,9 @@
 			aws.String("ResourceName"), // Required
 			// More values...
 		},
-<<<<<<< HEAD
-		Statistic: aws.String("Statistic"),
-		Unit:      aws.String("StandardUnit"),
-=======
 		Statistic:        aws.String("Statistic"),
 		TreatMissingData: aws.String("TreatMissingData"),
 		Unit:             aws.String("StandardUnit"),
->>>>>>> 45247285
 	}
 	resp, err := svc.PutMetricAlarm(params)
 
