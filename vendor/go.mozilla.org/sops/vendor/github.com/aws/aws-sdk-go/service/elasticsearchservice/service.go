// Code generated by private/model/cli/gen-api/main.go. DO NOT EDIT.

package elasticsearchservice

import (
	"github.com/aws/aws-sdk-go/aws"
	"github.com/aws/aws-sdk-go/aws/client"
	"github.com/aws/aws-sdk-go/aws/client/metadata"
	"github.com/aws/aws-sdk-go/aws/request"
	"github.com/aws/aws-sdk-go/aws/signer/v4"
	"github.com/aws/aws-sdk-go/private/protocol/restjson"
)

// ElasticsearchService provides the API operation methods for making requests to
// Amazon Elasticsearch Service. See this package's package overview docs
// for details on the service.
//
<<<<<<< HEAD
// The endpoint for configuration service requests is region-specific: es.region.amazonaws.com.
// For example, es.us-east-1.amazonaws.com. For a current list of supported
// regions and endpoints, see Regions and Endpoints (http://docs.aws.amazon.com/general/latest/gr/rande.html#elasticsearch-service-regions).
// The service client's operations are safe to be used concurrently.
// It is not safe to mutate any of the client's properties though.
// Please also see https://docs.aws.amazon.com/goto/WebAPI/es-2015-01-01
=======
// ElasticsearchService methods are safe to use concurrently. It is not safe to
// modify mutate any of the struct's properties though.
>>>>>>> 45247285
type ElasticsearchService struct {
	*client.Client
}

// Used for custom client initialization logic
var initClient func(*client.Client)

// Used for custom request initialization logic
var initRequest func(*request.Request)

// Service information constants
const (
	ServiceName = "es"        // Service endpoint prefix API calls made to.
	EndpointsID = ServiceName // Service ID for Regions and Endpoints metadata.
)

// New creates a new instance of the ElasticsearchService client with a session.
// If additional configuration is needed for the client instance use the optional
// aws.Config parameter to add your extra config.
//
// Example:
//     // Create a ElasticsearchService client from just a session.
//     svc := elasticsearchservice.New(mySession)
//
//     // Create a ElasticsearchService client with additional configuration
//     svc := elasticsearchservice.New(mySession, aws.NewConfig().WithRegion("us-west-2"))
func New(p client.ConfigProvider, cfgs ...*aws.Config) *ElasticsearchService {
	c := p.ClientConfig(EndpointsID, cfgs...)
	return newClient(*c.Config, c.Handlers, c.Endpoint, c.SigningRegion, c.SigningName)
}

// newClient creates, initializes and returns a new service client instance.
func newClient(cfg aws.Config, handlers request.Handlers, endpoint, signingRegion, signingName string) *ElasticsearchService {
	svc := &ElasticsearchService{
		Client: client.New(
			cfg,
			metadata.ClientInfo{
				ServiceName:   ServiceName,
				SigningName:   signingName,
				SigningRegion: signingRegion,
				Endpoint:      endpoint,
				APIVersion:    "2015-01-01",
			},
			handlers,
		),
	}

	// Handlers
	svc.Handlers.Sign.PushBackNamed(v4.SignRequestHandler)
	svc.Handlers.Build.PushBackNamed(restjson.BuildHandler)
	svc.Handlers.Unmarshal.PushBackNamed(restjson.UnmarshalHandler)
	svc.Handlers.UnmarshalMeta.PushBackNamed(restjson.UnmarshalMetaHandler)
	svc.Handlers.UnmarshalError.PushBackNamed(restjson.UnmarshalErrorHandler)

	// Run custom client initialization if present
	if initClient != nil {
		initClient(svc.Client)
	}

	return svc
}

// newRequest creates a new request for a ElasticsearchService operation and runs any
// custom request initialization.
func (c *ElasticsearchService) newRequest(op *request.Operation, params, data interface{}) *request.Request {
	req := c.NewRequest(op, params, data)

	// Run custom request initialization if present
	if initRequest != nil {
		initRequest(req)
	}

	return req
}<|MERGE_RESOLUTION|>--- conflicted
+++ resolved
@@ -15,17 +15,8 @@
 // Amazon Elasticsearch Service. See this package's package overview docs
 // for details on the service.
 //
-<<<<<<< HEAD
-// The endpoint for configuration service requests is region-specific: es.region.amazonaws.com.
-// For example, es.us-east-1.amazonaws.com. For a current list of supported
-// regions and endpoints, see Regions and Endpoints (http://docs.aws.amazon.com/general/latest/gr/rande.html#elasticsearch-service-regions).
-// The service client's operations are safe to be used concurrently.
-// It is not safe to mutate any of the client's properties though.
-// Please also see https://docs.aws.amazon.com/goto/WebAPI/es-2015-01-01
-=======
 // ElasticsearchService methods are safe to use concurrently. It is not safe to
 // modify mutate any of the struct's properties though.
->>>>>>> 45247285
 type ElasticsearchService struct {
 	*client.Client
 }
